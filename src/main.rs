--- conflicted
+++ resolved
@@ -1,4 +1,3 @@
-<<<<<<< HEAD
 use std::borrow::Cow;
 use std::env;
 use std::io::{self, Write};
@@ -66,7 +65,7 @@
                 .position(|r| r.eq_ignore_ascii_case("BASH_ENV"))
                 .is_some()
             {
-                return false;
+                return true;
             }
         }
     }
@@ -198,205 +197,4 @@
         &*translate_path_to_win(b"/mnt/other/file.sh"),
         b"/mnt/other/file.sh"
     );
-}
-=======
-use std::borrow::Cow;
-use std::env;
-use std::io::{self, Write};
-use std::path::Path;
-use std::process::{Command, Stdio};
-
-#[macro_use]
-extern crate lazy_static;
-extern crate regex;
-use regex::bytes::Regex;
-
-fn translate_path_to_unix(arg: String) -> String {
-    if let Some(index) = arg.find(":\\") {
-        if index != 1 {
-            // Not a path
-            return arg;
-        }
-        let mut path_chars = arg.chars();
-        if let Some(drive) = path_chars.next() {
-            let mut wsl_path = String::from("/mnt/");
-            wsl_path.push_str(&drive.to_lowercase().collect::<String>());
-            path_chars.next();
-            wsl_path.push_str(&path_chars
-                .map(|c| match c {
-                    '\\' => '/',
-                    _ => c,
-                })
-                .collect::<String>());
-            return wsl_path;
-        }
-    }
-    arg
-}
-
-fn translate_path_to_win(line: &[u8]) -> Cow<[u8]> {
-    lazy_static! {
-        static ref WSLPATH_RE: Regex = Regex::new(r"(?m-u)/mnt/(?P<drive>[A-Za-z])(?P<path>/\S*)")
-            .expect("Failed to compile WSLPATH regex");
-    }
-    WSLPATH_RE.replace_all(line, &b"${drive}:${path}"[..])
-}
-
-fn shell_escape(arg: String) -> String {
-    // ToDo: This really only handles arguments with spaces and newlines.
-    // More complete shell escaping is required for the general case.
-    if arg.contains(" ") {
-        return vec![String::from("\""), arg, String::from("\"")].join("");
-    }
-    arg.replace("\n", "$'\n'")
-}
-
-fn use_interactive_shell() -> bool {
-    // check for explicit environment variable setting
-    if let Ok(interactive_flag) = env::var("WSL_USE_INTERACTIVE_SHELL") {
-        if interactive_flag == "true" || interactive_flag == "1" {
-            return true;
-        }
-    }
-    // check for advanced usage indicated by BASH_ENV and WSLENV=BASH_ENV
-    else if env::var("BASH_ENV").is_ok() {
-        if let Ok(wslenv) = env::var("WSLENV") {
-            if wslenv
-                .split(':')
-                .position(|r| r.eq_ignore_ascii_case("BASH_ENV"))
-                .is_some()
-            {
-                return false;
-            }
-        }
-    }
-    false
-}
-
-fn main() {
-    let mut cmd_args = Vec::new();
-    let mut wsl_args: Vec<String> = vec![];
-    let wsl_cmd: String;
-    let exe: String = env::args().next().unwrap();
-    let path = Path::new(&exe);
-    let file_stem = path.file_stem().unwrap().to_str().unwrap();
-    wsl_args.push(String::from(file_stem));
-
-    // process wsl command arguments
-    wsl_args.extend(
-        env::args()
-            .skip(1)
-            .map(translate_path_to_unix)
-            .map(shell_escape),
-    );
-    wsl_cmd = wsl_args.join(" ");
-
-    if use_interactive_shell() {
-        cmd_args.push("bash".to_string());
-        cmd_args.push("-ic".to_string());
-        cmd_args.push(wsl_cmd.clone());
-    } else {
-        cmd_args.clone_from(&wsl_args);
-    }
-
-    // setup stdin/stdout
-    let stdin_mode = if wsl_cmd.ends_with("--version") {
-        // For some reason, the git subprocess seems to hang, waiting for
-        // input, when VS Code 1.17.2 tries to detect if `git --version` works
-        // on Windows 10 1709 (specifically, in `findSpecificGit` in the
-        // VS Code source file `extensions/git/src/git.ts`).
-        // To workaround this, we only pass stdin to the git subprocess
-        // for all other commands, but not for the initial `--version` check.
-        // Stdin is needed for example when commiting, where the commit
-        // message is passed on stdin.
-        Stdio::null()
-    } else {
-        Stdio::inherit()
-    };
-
-    // setup the wsl subprocess launched inside WSL
-    let mut wsl_proc_setup = Command::new("wsl.exe");
-    wsl_proc_setup.args(&cmd_args).stdin(stdin_mode);
-    let status;
-
-    // add git commands that must use translate_path_to_win
-    const TRANSLATED_CMDS: &[&str] = &["rev-parse", "remote"];
-
-    let have_args = wsl_args.len() > 1;
-    let translate_output = if have_args {
-        TRANSLATED_CMDS
-            .iter()
-            .position(|&r| r == wsl_args[1])
-            .is_some()
-    } else {
-        false
-    };
-
-    if translate_output {
-        // run the subprocess and capture its output
-        let wsl_proc = wsl_proc_setup
-            .stdout(Stdio::piped())
-            .spawn()
-            .expect(&format!("Failed to execute command '{}'", &wsl_cmd));
-        let output = wsl_proc
-            .wait_with_output()
-            .expect(&format!("Failed to wait for wsl call '{}'", &wsl_cmd));
-        status = output.status;
-        let output_bytes = output.stdout;
-        let mut stdout = io::stdout();
-        stdout
-            .write_all(&translate_path_to_win(&output_bytes))
-            .expect("Failed to write wsl output");
-        stdout.flush().expect("Failed to flush output");
-    } else {
-        // run the subprocess without capturing its output
-        // the output of the subprocess is passed through unchanged
-        status = wsl_proc_setup
-            .status()
-            .expect(&format!("Failed to execute command '{}'", &wsl_cmd));
-    }
-
-    // forward any exit code
-    if let Some(exit_code) = status.code() {
-        std::process::exit(exit_code);
-    }
-}
-
-#[test]
-fn win_to_unix_path_trans() {
-    assert_eq!(
-        translate_path_to_unix("d:\\test\\file.txt".to_string()),
-        "/mnt/d/test/file.txt"
-    );
-    assert_eq!(
-        translate_path_to_unix("C:\\Users\\test\\a space.txt".to_string()),
-        "/mnt/c/Users/test/a space.txt"
-    );
-}
-
-#[test]
-fn unix_to_win_path_trans() {
-    assert_eq!(
-        &*translate_path_to_win(b"/mnt/d/some path/a file.md"),
-        b"d:/some path/a file.md"
-    );
-    assert_eq!(
-        &*translate_path_to_win(b"origin  /mnt/c/path/ (fetch)"),
-        b"origin  c:/path/ (fetch)"
-    );
-    let multiline = b"mirror  /mnt/c/other/ (fetch)\nmirror  /mnt/c/other/ (push)\n";
-    let multiline_result = b"mirror  c:/other/ (fetch)\nmirror  c:/other/ (push)\n";
-    assert_eq!(
-        &*translate_path_to_win(&multiline[..]),
-        &multiline_result[..]
-    );
-}
-
-#[test]
-fn no_path_translation() {
-    assert_eq!(
-        &*translate_path_to_win(b"/mnt/other/file.sh"),
-        b"/mnt/other/file.sh"
-    );
-}
->>>>>>> abaeb21b
+}